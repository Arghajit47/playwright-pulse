# Playwright Pluse Report

![Playwright Pulse Report](screenshots/image.png)  
*A powerful custom Playwright reporter with interactive dashboard and standalone HTML reports, now with sharding support!*

## 🌟 Features

- **Custom Playwright Reporter** - Collects detailed test results with rich metadata
- **Sharding Support** - Seamlessly handles parallel test execution across shards
- **Two Reporting Options**:
  - **Standalone HTML Report** - Self-contained, shareable single file
  - **Email Report** - Attached test summary with generated test report
- **CI/CD Ready** - GitHub Actions workflow examples included
- **Email Integration** - Send reports directly to stakeholders
- **AI Analysis** - Get insights into your test results

<<<<<<< HEAD
## 📸 Screenshots
=======
1.  **Reporter (`playwright-pulse-reporter.ts`):**
    *   A custom reporter that collects detailed results during your Playwright test run.
    *   **Sharding Support:** If tests are sharded, each shard process writes its results to a temporary file (`.pulse-shard-results-*.json`) in the specified output directory. The main reporter process then merges these files upon completion.
2.  **JSON Output:** On completion (`onEnd`), the reporter writes all collected (and potentially merged) data into a single `playwright-pulse-report.json` file in your project's specified output directory (defaults to `pulse-report` in the project root).
3.  **Next.js Dashboard (Option 2 - Interactive):** A web application built with Next.js that reads the final `playwright-pulse-report.json` file from the *dashboard project's root* and presents the test results in a dynamic, interactive dashboard interface.
4.  **Standalone HTML Report (Option 1 - Static):** A script (`generate-static-report.mjs`) that reads the `playwright-pulse-report.json` from the *Playwright project's output directory* (e.g., `pulse-report`) and generates a single, self-contained `playwright-pulse-static-report.html` file in the *same directory*. This static report mimics the key information and layout of the dashboard, including:
    *   Run summary metrics (Total, Passed, Failed, Skipped, Duration).
    *   Filtering controls for test results.
    *   List of individual test results with status, duration, name, suite, and errors.
    *   Expandable details for each test, including steps, error messages, stack traces, attachments (links), and source location.
>>>>>>> c29a57e4

### 🖥️ Desktop View

<div align="center" style="display: flex; gap: 20px; justify-content: center; flex-wrap: wrap;"> <a href="https://postimg.cc/180cym6c" target="_blank"> <img src="screenshots/Users-arghajitsingha-Downloads-pulse-report-1-playwright-pulse-static-report-html.png" alt="Dashboard Overview" width="300"/> <p align="center"><strong>Dashboard Overview</strong></p> </a> <a href="https://postimg.cc/V5TFRHmM" target="_blank"> <img src="screenshots/Users-arghajitsingha-Downloads-pulse-report-1-playwright-pulse-static-report-html-1.png" alt="Test Details" width="300"/> <p align="center"><strong>Test Details</strong></p> </a> <a href="https://postimg.cc/XXTwFGkk" target="_blank"> <img src="screenshots/Users-arghajitsingha-Downloads-pulse-report-1-playwright-pulse-static-report-html-2.png" alt="Filter View" width="300"/> <p align="center"><strong>Filter View</strong></p> </a> </div>

### 📱 Mobile Responsive View

<div align="center" style="display: flex; gap: 20px; justify-content: center; flex-wrap: wrap;">

  <a href="https://postimg.cc/CzJBLR5N" target="_blank">
    <img src="screenshots/127-0-0-1-5500-pulse-report-output-playwright-pulse-static-report-html-i-Phone-14-Pro-Max.png" alt="Mobile Overview" width="300"/>
    <p align="center"><strong>Dashboard Overview</strong></p>
  </a>

  <a href="https://postimg.cc/G8YTczT8" target="_blank">
    <img src="screenshots/127-0-0-1-5500-pulse-report-output-playwright-pulse-static-report-html-i-Phone-14-Pro-Max-1.png" alt="Test Details" width="300"/>
    <p align="center"><strong>Test Details</strong></p>
  </a>

</div>

### Email Report Example

[![Email Report](https://i.postimg.cc/X7W1VWqr/Screenshot-2025-05-09-at-2-31-15-AM.png)](https://postimg.cc/DmCPgtqh)

## 🛠️ How It Works

1. **Reporter Collection**:
   - Custom reporter collects detailed results during test execution
   - Handles sharding by merging `.pulse-shard-results-*.json` files

2. **JSON Output**:
   - Generates comprehensive `playwright-pulse-report.json`

3. **Visualization Options**:
   - **Static HTML**: Self-contained report file with all data
   - **Email**: Send formatted reports to stakeholders

## 🏁 Quick Start

### 1. Installation

```bash
npm install @arghajit/playwright-pulse-reporter@latest --save-dev
# or
yarn add @arghajit/playwright-pulse-reporter@latest --dev
# or
pnpm add @arghajit/playwright-pulse-reporter@latest --save-dev
```

### 2. Configure Playwright

```typescript
// playwright.config.ts
import { defineConfig } from '@playwright/test';
import * as path from 'path';

<<<<<<< HEAD
const PULSE_REPORT_DIR = path.resolve(__dirname, 'pulse-report');
=======
// Define where the final report JSON and HTML should go
const PULSE_REPORT_DIR = path.resolve(__dirname, 'pulse-report'); // Example: a directory in your project root
>>>>>>> c29a57e4

export default defineConfig({
  reporter: [
    ['list'],
    ['@arghajit/playwright-pulse-reporter', {
      outputDir: PULSE_REPORT_DIR
    }]
  ],
  // Other configurations...
});
```

### 3. Generate Reports

After running tests:

<<<<<<< HEAD
```bash
npx generate-pulse-report  # Generates static HTML
npx send-email            # Sends email report
```
=======
*   `outputDir` in the main `defineConfig`: This is where Playwright stores its own artifacts like traces and screenshots.
*   `outputDir` inside the `@arghajit/playwright-pulse-reporter` options: This tells *our reporter* where to save the final `playwright-pulse-report.json`. Using a dedicated directory like `pulse-report` is **required** for the reporter and static report generation to work correctly.
>>>>>>> c29a57e4

## 📊 Report Options

### Option 1: Static HTML Report

```bash
npx generate-pulse-report
```

<<<<<<< HEAD
- Generates `playwright-pulse-static-report.html`
- Self-contained, no server required
- Preserves all dashboard functionality

### Option 2: Email Report

1. Configure `.env`:

   ```bash
   SENDER_EMAIL_1=recipient1@example.com
   SENDER_EMAIL_2=recipient2@example.com
   # ... up to 5 recipients
   ```

2. Send report:

   ```bash
   npx send-email
   ```

## 🤖 AI Analysis

The dashboard includes AI-powered test analysis that provides:

- Test flakiness detection
- Performance bottlenecks
- Failure pattern recognition
- Suggested optimizations

## ⚙️ CI/CD Integration

### Basic Workflow

```yaml
# Upload Pulse report from each shard (per matrix.config.type)
- name: Upload Pulse Report results
  if: success() || failure()
  uses: actions/upload-artifact@v4
  with:
    name: pulse-report
    path: pulse-report/

# Download all pulse-report-* artifacts after all shards complete
- name: Download Pulse Report artifacts
  uses: actions/download-artifact@v4
  with:
    pattern: pulse-report
    path: downloaded-artifacts

# Merge all sharded JSON reports into one final output
- name: Generate Pulse Report
  run: |
    npm run script merge-report
    npm run script generate-report

# Upload final merged report as CI artifact
- name: Upload Pulse report
  uses: actions/upload-artifact@v4
  with:
    name: pulse-report
```

### Sharded Workflow

```yaml
# Upload Pulse report from each shard (per matrix.config.type)
- name: Upload Pulse Report results
  if: success() || failure()
  uses: actions/upload-artifact@v4
  with:
    name: pulse-report-${{ matrix.config.type }}
    path: pulse-report/

# Download all pulse-report-* artifacts after all shards complete
- name: Download Pulse Report artifacts
  uses: actions/download-artifact@v4
  with:
    pattern: pulse-report-*
    path: downloaded-artifacts

# Organize reports into a single folder and rename for merging
- name: Organize Pulse Report
  run: |
    mkdir -p pulse-report
    for dir in downloaded-artifacts/pulse-report-*; do
      config_type=$(basename "$dir" | sed 's/pulse-report-//')
      cp -r "$dir/attachments" "pulse-report/attachments"
      cp "$dir/playwright-pulse-report.json" "pulse-report/playwright-pulse-report-${config_type}.json"
    done

# Merge all sharded JSON reports into one final output
- name: Generate Pulse Report
  run: |
    npm run script merge-report
    npm run script generate-report

# Upload final merged report as CI artifact
- name: Upload Pulse report
  uses: actions/upload-artifact@v4
  with:
    name: pulse-report
    path: pulse-report/

```

## 🧠 Notes

- Each shard generates its own playwright-pulse-report.json inside pulse-report/.
- Artifacts are named using the shard type (matrix.config.type).
- After the test matrix completes, reports are downloaded, renamed, and merged.
- merge-report is a custom Node.js script that combines all JSON files into one.
- generate-report can build a static HTML dashboard if needed.

## 📂 Key Files
=======
The `@arghajit/playwright-pulse-reporter` will automatically handle sharding if Playwright is configured to use it. Upon completion, the final `playwright-pulse-report.json` will be generated in the directory you specified (e.g., `pulse-report`).

### 4. Generate the Static HTML Report (Option 1)

After your tests run and `playwright-pulse-report.json` is created, you can generate the standalone HTML report using the command provided by the package:

1.  **Navigate to your Playwright project directory** (the one where you ran the tests).
2.  **Run the generation command:**
    ```bash
    npx generate-pulse-report
    ```
    This command executes the `scripts/generate-static-report.mjs` script included in the `@arghajit/playwright-pulse-reporter` package. It reads the `pulse-report/playwright-pulse-report.json` file (relative to your current directory) and creates `pulse-report/playwright-pulse-static-report.html`.
3.  **Open the HTML file:** Open the generated `pulse-report/playwright-pulse-static-report.html` in your browser.

This HTML file is self-contained and provides a detailed, interactive dashboard-like overview suitable for sharing or archiving.

### 5. View the Next.js Dashboard (Option 2 - *Currently Part of the Same Project*)

**Note:** The Next.js dashboard is currently part of the reporter project itself. To view it:

1.  **Navigate to the Reporter/Dashboard Project:**
    ```bash
    cd path/to/playwright-pulse-reporter # The directory containing THIS dashboard code
    ```
2.  **Install Dependencies:**
    ```bash
    npm install
    # or yarn install or pnpm install
    ```
3.  **Copy the Report File:** Copy the `playwright-pulse-report.json` file generated by your tests (e.g., from your main project's `pulse-report` directory) into the **root directory** of *this dashboard project*.
    ```bash
    # Example: Copying from your main project to the dashboard project directory
    cp ../my-playwright-project/pulse-report/playwright-pulse-report.json ./
    ```
    **Tip for Development:** You can also use the `sample-report.json` file included in this project for development:
    ```bash
    cp sample-report.json ./playwright-pulse-report.json
    ```
4.  **Start the Dashboard:**
    ```bash
    npm run dev
    # or yarn dev or pnpm dev
    ```

This will start the Next.js dashboard (usually on `http://localhost:9002`).

**Alternatively, build and start for production:**
>>>>>>> c29a57e4

```bash
playwright-pulse-reporter/
├── src/
│   ├── reporter/            # Reporter implementation
│   └── app/                 # Next.js dashboard
├── scripts/
│   └── generate-static-report.mjs  # HTML generator
|   └── merge-pulse-report.mjs  # merge sharded reports
|   └── sendReport.mjs  # Send email report
├── pulse-report/            # Generated reports
└── sample-report.json       # Example data
```

<<<<<<< HEAD
## 📬 Support

For issues or feature requests, please [Contact Me](mailto:arghajitsingha47@gmail.com).

---

<div align="center">Made by Arghajit Singha | MIT Licensed</div>
=======
## Development (Contributing to this Project)

To work on the reporter or the dashboard itself:

1.  **Clone the repository:**
    ```bash
    git clone <repository-url>
    cd playwright-pulse-reporter
    ```
2.  **Install dependencies:**
    ```bash
    npm install
    ```
3.  **Build the reporter:** (Needed if you make changes to the reporter code)
    ```bash
    npm run build:reporter
    ```
4.  **Run the dashboard in development mode:**
    ```bash
    # Make sure a playwright-pulse-report.json exists in the root
    # Using the sample data:
    cp sample-report.json ./playwright-pulse-report.json
    npm run dev
    ```
5.  **Test static report generation:**
    ```bash
    # 1. Ensure playwright-pulse-report.json exists in pulse-report
    mkdir -p pulse-report
    cp sample-report.json pulse-report/playwright-pulse-report.json
    # 2. Run the generation script directly using node (or via the bin command)
    node ./scripts/generate-static-report.mjs
    # or
    # npx generate-pulse-report
    ```

## Key Files

*   `src/reporter/index.ts`: The entry point for the Playwright reporter logic (exports the class).
*   `src/reporter/playwright-pulse-reporter.ts`: The core Playwright reporter implementation (handles sharding, generates JSON).
*   `scripts/generate-static-report.mjs`: Script to generate the standalone HTML report (executed via `npx generate-pulse-report`).
*   `src/lib/data-reader.ts`: Server-side logic for reading the JSON report file (used by Next.js dashboard).
*   `src/lib/data.ts`: Data fetching functions used by the Next.js dashboard components.
*   `src/app/`: Contains the Next.js dashboard pages and components.
*   `pulse-report/playwright-pulse-report.json`: (Generated by the reporter in the *user's project*) The primary data source.
*   `pulse-report/playwright-pulse-static-report.html`: (Generated by the script in the *user's project*) The standalone HTML report.
*   `playwright-pulse-report.json`: (Manually copied to the *dashboard project root*) Used by the Next.js dashboard.
*   `sample-report.json`: (Included in this project) Dummy data for development/testing visualization.
>>>>>>> c29a57e4
<|MERGE_RESOLUTION|>--- conflicted
+++ resolved
@@ -14,26 +14,13 @@
 - **Email Integration** - Send reports directly to stakeholders
 - **AI Analysis** - Get insights into your test results
 
-<<<<<<< HEAD
 ## 📸 Screenshots
-=======
-1.  **Reporter (`playwright-pulse-reporter.ts`):**
-    *   A custom reporter that collects detailed results during your Playwright test run.
-    *   **Sharding Support:** If tests are sharded, each shard process writes its results to a temporary file (`.pulse-shard-results-*.json`) in the specified output directory. The main reporter process then merges these files upon completion.
-2.  **JSON Output:** On completion (`onEnd`), the reporter writes all collected (and potentially merged) data into a single `playwright-pulse-report.json` file in your project's specified output directory (defaults to `pulse-report` in the project root).
-3.  **Next.js Dashboard (Option 2 - Interactive):** A web application built with Next.js that reads the final `playwright-pulse-report.json` file from the *dashboard project's root* and presents the test results in a dynamic, interactive dashboard interface.
-4.  **Standalone HTML Report (Option 1 - Static):** A script (`generate-static-report.mjs`) that reads the `playwright-pulse-report.json` from the *Playwright project's output directory* (e.g., `pulse-report`) and generates a single, self-contained `playwright-pulse-static-report.html` file in the *same directory*. This static report mimics the key information and layout of the dashboard, including:
-    *   Run summary metrics (Total, Passed, Failed, Skipped, Duration).
-    *   Filtering controls for test results.
-    *   List of individual test results with status, duration, name, suite, and errors.
-    *   Expandable details for each test, including steps, error messages, stack traces, attachments (links), and source location.
->>>>>>> c29a57e4
 
 ### 🖥️ Desktop View
 
 <div align="center" style="display: flex; gap: 20px; justify-content: center; flex-wrap: wrap;"> <a href="https://postimg.cc/180cym6c" target="_blank"> <img src="screenshots/Users-arghajitsingha-Downloads-pulse-report-1-playwright-pulse-static-report-html.png" alt="Dashboard Overview" width="300"/> <p align="center"><strong>Dashboard Overview</strong></p> </a> <a href="https://postimg.cc/V5TFRHmM" target="_blank"> <img src="screenshots/Users-arghajitsingha-Downloads-pulse-report-1-playwright-pulse-static-report-html-1.png" alt="Test Details" width="300"/> <p align="center"><strong>Test Details</strong></p> </a> <a href="https://postimg.cc/XXTwFGkk" target="_blank"> <img src="screenshots/Users-arghajitsingha-Downloads-pulse-report-1-playwright-pulse-static-report-html-2.png" alt="Filter View" width="300"/> <p align="center"><strong>Filter View</strong></p> </a> </div>
 
-### 📱 Mobile Responsive View
+### 📱 Mobile View
 
 <div align="center" style="display: flex; gap: 20px; justify-content: center; flex-wrap: wrap;">
 
@@ -85,12 +72,8 @@
 import { defineConfig } from '@playwright/test';
 import * as path from 'path';
 
-<<<<<<< HEAD
+
 const PULSE_REPORT_DIR = path.resolve(__dirname, 'pulse-report');
-=======
-// Define where the final report JSON and HTML should go
-const PULSE_REPORT_DIR = path.resolve(__dirname, 'pulse-report'); // Example: a directory in your project root
->>>>>>> c29a57e4
 
 export default defineConfig({
   reporter: [
@@ -107,15 +90,10 @@
 
 After running tests:
 
-<<<<<<< HEAD
 ```bash
 npx generate-pulse-report  # Generates static HTML
 npx send-email            # Sends email report
 ```
-=======
-*   `outputDir` in the main `defineConfig`: This is where Playwright stores its own artifacts like traces and screenshots.
-*   `outputDir` inside the `@arghajit/playwright-pulse-reporter` options: This tells *our reporter* where to save the final `playwright-pulse-report.json`. Using a dedicated directory like `pulse-report` is **required** for the reporter and static report generation to work correctly.
->>>>>>> c29a57e4
 
 ## 📊 Report Options
 
@@ -125,7 +103,6 @@
 npx generate-pulse-report
 ```
 
-<<<<<<< HEAD
 - Generates `playwright-pulse-static-report.html`
 - Self-contained, no server required
 - Preserves all dashboard functionality
@@ -240,55 +217,6 @@
 - generate-report can build a static HTML dashboard if needed.
 
 ## 📂 Key Files
-=======
-The `@arghajit/playwright-pulse-reporter` will automatically handle sharding if Playwright is configured to use it. Upon completion, the final `playwright-pulse-report.json` will be generated in the directory you specified (e.g., `pulse-report`).
-
-### 4. Generate the Static HTML Report (Option 1)
-
-After your tests run and `playwright-pulse-report.json` is created, you can generate the standalone HTML report using the command provided by the package:
-
-1.  **Navigate to your Playwright project directory** (the one where you ran the tests).
-2.  **Run the generation command:**
-    ```bash
-    npx generate-pulse-report
-    ```
-    This command executes the `scripts/generate-static-report.mjs` script included in the `@arghajit/playwright-pulse-reporter` package. It reads the `pulse-report/playwright-pulse-report.json` file (relative to your current directory) and creates `pulse-report/playwright-pulse-static-report.html`.
-3.  **Open the HTML file:** Open the generated `pulse-report/playwright-pulse-static-report.html` in your browser.
-
-This HTML file is self-contained and provides a detailed, interactive dashboard-like overview suitable for sharing or archiving.
-
-### 5. View the Next.js Dashboard (Option 2 - *Currently Part of the Same Project*)
-
-**Note:** The Next.js dashboard is currently part of the reporter project itself. To view it:
-
-1.  **Navigate to the Reporter/Dashboard Project:**
-    ```bash
-    cd path/to/playwright-pulse-reporter # The directory containing THIS dashboard code
-    ```
-2.  **Install Dependencies:**
-    ```bash
-    npm install
-    # or yarn install or pnpm install
-    ```
-3.  **Copy the Report File:** Copy the `playwright-pulse-report.json` file generated by your tests (e.g., from your main project's `pulse-report` directory) into the **root directory** of *this dashboard project*.
-    ```bash
-    # Example: Copying from your main project to the dashboard project directory
-    cp ../my-playwright-project/pulse-report/playwright-pulse-report.json ./
-    ```
-    **Tip for Development:** You can also use the `sample-report.json` file included in this project for development:
-    ```bash
-    cp sample-report.json ./playwright-pulse-report.json
-    ```
-4.  **Start the Dashboard:**
-    ```bash
-    npm run dev
-    # or yarn dev or pnpm dev
-    ```
-
-This will start the Next.js dashboard (usually on `http://localhost:9002`).
-
-**Alternatively, build and start for production:**
->>>>>>> c29a57e4
 
 ```bash
 playwright-pulse-reporter/
@@ -303,7 +231,6 @@
 └── sample-report.json       # Example data
 ```
 
-<<<<<<< HEAD
 ## 📬 Support
 
 For issues or feature requests, please [Contact Me](mailto:arghajitsingha47@gmail.com).
@@ -311,52 +238,3 @@
 ---
 
 <div align="center">Made by Arghajit Singha | MIT Licensed</div>
-=======
-## Development (Contributing to this Project)
-
-To work on the reporter or the dashboard itself:
-
-1.  **Clone the repository:**
-    ```bash
-    git clone <repository-url>
-    cd playwright-pulse-reporter
-    ```
-2.  **Install dependencies:**
-    ```bash
-    npm install
-    ```
-3.  **Build the reporter:** (Needed if you make changes to the reporter code)
-    ```bash
-    npm run build:reporter
-    ```
-4.  **Run the dashboard in development mode:**
-    ```bash
-    # Make sure a playwright-pulse-report.json exists in the root
-    # Using the sample data:
-    cp sample-report.json ./playwright-pulse-report.json
-    npm run dev
-    ```
-5.  **Test static report generation:**
-    ```bash
-    # 1. Ensure playwright-pulse-report.json exists in pulse-report
-    mkdir -p pulse-report
-    cp sample-report.json pulse-report/playwright-pulse-report.json
-    # 2. Run the generation script directly using node (or via the bin command)
-    node ./scripts/generate-static-report.mjs
-    # or
-    # npx generate-pulse-report
-    ```
-
-## Key Files
-
-*   `src/reporter/index.ts`: The entry point for the Playwright reporter logic (exports the class).
-*   `src/reporter/playwright-pulse-reporter.ts`: The core Playwright reporter implementation (handles sharding, generates JSON).
-*   `scripts/generate-static-report.mjs`: Script to generate the standalone HTML report (executed via `npx generate-pulse-report`).
-*   `src/lib/data-reader.ts`: Server-side logic for reading the JSON report file (used by Next.js dashboard).
-*   `src/lib/data.ts`: Data fetching functions used by the Next.js dashboard components.
-*   `src/app/`: Contains the Next.js dashboard pages and components.
-*   `pulse-report/playwright-pulse-report.json`: (Generated by the reporter in the *user's project*) The primary data source.
-*   `pulse-report/playwright-pulse-static-report.html`: (Generated by the script in the *user's project*) The standalone HTML report.
-*   `playwright-pulse-report.json`: (Manually copied to the *dashboard project root*) Used by the Next.js dashboard.
-*   `sample-report.json`: (Included in this project) Dummy data for development/testing visualization.
->>>>>>> c29a57e4
